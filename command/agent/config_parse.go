--- conflicted
+++ resolved
@@ -195,447 +195,4 @@
 		}
 		*s = tag[i]
 	}
-<<<<<<< HEAD
-
-	// Parse ServerJoin config
-	if o := listVal.Filter("server_join"); len(o.Items) > 0 {
-		if err := parseServerJoin(&config.ServerJoin, o); err != nil {
-			return multierror.Prefix(err, "server_join->")
-		}
-	}
-
-	*result = &config
-	return nil
-}
-
-func parseServerJoin(result **ServerJoin, list *ast.ObjectList) error {
-	list = list.Elem()
-	if len(list.Items) > 1 {
-		return fmt.Errorf("only one 'server_join' block allowed")
-	}
-
-	// Get our object
-	listVal := list.Items[0].Val
-
-	// Check for invalid keys
-	valid := []string{
-		"start_join",
-		"retry_join",
-		"retry_max",
-		"retry_interval",
-	}
-	if err := helper.CheckHCLKeys(listVal, valid); err != nil {
-		return err
-	}
-
-	var m map[string]interface{}
-	if err := hcl.DecodeObject(&m, listVal); err != nil {
-		return err
-	}
-
-	var serverJoinInfo ServerJoin
-	dec, err := mapstructure.NewDecoder(&mapstructure.DecoderConfig{
-		DecodeHook:       mapstructure.StringToTimeDurationHookFunc(),
-		WeaklyTypedInput: true,
-		Result:           &serverJoinInfo,
-	})
-	if err != nil {
-		return err
-	}
-	if err := dec.Decode(m); err != nil {
-		return err
-	}
-
-	*result = &serverJoinInfo
-	return nil
-}
-
-func parseACL(result **ACLConfig, list *ast.ObjectList) error {
-	list = list.Elem()
-	if len(list.Items) > 1 {
-		return fmt.Errorf("only one 'acl' block allowed")
-	}
-
-	// Get our server object
-	obj := list.Items[0]
-
-	// Value should be an object
-	var listVal *ast.ObjectList
-	if ot, ok := obj.Val.(*ast.ObjectType); ok {
-		listVal = ot.List
-	} else {
-		return fmt.Errorf("acl value: should be an object")
-	}
-
-	// Check for invalid keys
-	valid := []string{
-		"enabled",
-		"token_ttl",
-		"policy_ttl",
-		"replication_token",
-	}
-	if err := helper.CheckHCLKeys(listVal, valid); err != nil {
-		return err
-	}
-
-	var m map[string]interface{}
-	if err := hcl.DecodeObject(&m, listVal); err != nil {
-		return err
-	}
-
-	var config ACLConfig
-	dec, err := mapstructure.NewDecoder(&mapstructure.DecoderConfig{
-		DecodeHook:       mapstructure.StringToTimeDurationHookFunc(),
-		WeaklyTypedInput: true,
-		Result:           &config,
-	})
-	if err != nil {
-		return err
-	}
-	if err := dec.Decode(m); err != nil {
-		return err
-	}
-
-	*result = &config
-	return nil
-}
-
-func parseTelemetry(result **Telemetry, list *ast.ObjectList) error {
-	list = list.Elem()
-	if len(list.Items) > 1 {
-		return fmt.Errorf("only one 'telemetry' block allowed")
-	}
-
-	// Get our telemetry object
-	listVal := list.Items[0].Val
-
-	// Check for invalid keys
-	valid := []string{
-		"statsite_address",
-		"statsd_address",
-		"disable_hostname",
-		"use_node_name",
-		"collection_interval",
-		"publish_allocation_metrics",
-		"publish_node_metrics",
-		"datadog_address",
-		"datadog_tags",
-		"prometheus_metrics",
-		"circonus_api_token",
-		"circonus_api_app",
-		"circonus_api_url",
-		"circonus_submission_interval",
-		"circonus_submission_url",
-		"circonus_check_id",
-		"circonus_check_force_metric_activation",
-		"circonus_check_instance_id",
-		"circonus_check_search_tag",
-		"circonus_check_display_name",
-		"circonus_check_tags",
-		"circonus_broker_id",
-		"circonus_broker_select_tag",
-		"disable_tagged_metrics",
-		"backwards_compatible_metrics",
-		"prefix_filter",
-		"filter_default",
-		"disable_dispatched_job_summary_metrics",
-	}
-	if err := helper.CheckHCLKeys(listVal, valid); err != nil {
-		return err
-	}
-
-	var m map[string]interface{}
-	if err := hcl.DecodeObject(&m, listVal); err != nil {
-		return err
-	}
-
-	var telemetry Telemetry
-	if err := mapstructure.WeakDecode(m, &telemetry); err != nil {
-		return err
-	}
-	if telemetry.CollectionInterval != "" {
-		if dur, err := time.ParseDuration(telemetry.CollectionInterval); err != nil {
-			return fmt.Errorf("error parsing value of %q: %v", "collection_interval", err)
-		} else {
-			telemetry.collectionInterval = dur
-		}
-	}
-	*result = &telemetry
-	return nil
-}
-
-func parseConsulConfig(result **config.ConsulConfig, list *ast.ObjectList) error {
-	list = list.Elem()
-	if len(list.Items) > 1 {
-		return fmt.Errorf("only one 'consul' block allowed")
-	}
-
-	// Get our Consul object
-	listVal := list.Items[0].Val
-
-	// Check for invalid keys
-	valid := []string{
-		"address",
-		"auth",
-		"auto_advertise",
-		"ca_file",
-		"cert_file",
-		"checks_use_advertise",
-		"client_auto_join",
-		"client_service_name",
-		"client_http_check_name",
-		"key_file",
-		"server_auto_join",
-		"server_service_name",
-		"server_http_check_name",
-		"server_serf_check_name",
-		"server_rpc_check_name",
-		"ssl",
-                "tags",
-		"timeout",
-		"token",
-		"verify_ssl",
-	}
-
-	if err := helper.CheckHCLKeys(listVal, valid); err != nil {
-		return err
-	}
-
-	var m map[string]interface{}
-	if err := hcl.DecodeObject(&m, listVal); err != nil {
-		return err
-	}
-
-	consulConfig := config.DefaultConsulConfig()
-	dec, err := mapstructure.NewDecoder(&mapstructure.DecoderConfig{
-		DecodeHook:       mapstructure.StringToTimeDurationHookFunc(),
-		WeaklyTypedInput: true,
-		Result:           &consulConfig,
-	})
-	if err != nil {
-		return err
-	}
-	if err := dec.Decode(m); err != nil {
-		return err
-	}
-
-	*result = consulConfig
-	return nil
-}
-
-func parseTLSConfig(result **config.TLSConfig, list *ast.ObjectList) error {
-	list = list.Elem()
-	if len(list.Items) > 1 {
-		return fmt.Errorf("only one 'tls' block allowed")
-	}
-
-	// Get the TLS object
-	listVal := list.Items[0].Val
-
-	valid := []string{
-		"http",
-		"rpc",
-		"verify_server_hostname",
-		"rpc_upgrade_mode",
-		"ca_file",
-		"cert_file",
-		"key_file",
-		"verify_https_client",
-		"tls_cipher_suites",
-		"tls_min_version",
-		"tls_prefer_server_cipher_suites",
-	}
-
-	if err := helper.CheckHCLKeys(listVal, valid); err != nil {
-		return err
-	}
-
-	var m map[string]interface{}
-	if err := hcl.DecodeObject(&m, listVal); err != nil {
-		return err
-	}
-
-	var tlsConfig config.TLSConfig
-	if err := mapstructure.WeakDecode(m, &tlsConfig); err != nil {
-		return err
-	}
-
-	if _, err := tlsutil.ParseCiphers(&tlsConfig); err != nil {
-		return err
-	}
-
-	if _, err := tlsutil.ParseMinVersion(tlsConfig.TLSMinVersion); err != nil {
-		return err
-	}
-
-	*result = &tlsConfig
-	return nil
-}
-
-func parseVaultConfig(result **config.VaultConfig, list *ast.ObjectList) error {
-	list = list.Elem()
-	if len(list.Items) > 1 {
-		return fmt.Errorf("only one 'vault' block allowed")
-	}
-
-	// Get our Vault object
-	listVal := list.Items[0].Val
-
-	// Check for invalid keys
-	valid := []string{
-		"address",
-		"allow_unauthenticated",
-		"enabled",
-		"task_token_ttl",
-		"ca_file",
-		"ca_path",
-		"cert_file",
-		"create_from_role",
-		"key_file",
-		"tls_server_name",
-		"tls_skip_verify",
-		"token",
-	}
-
-	if err := helper.CheckHCLKeys(listVal, valid); err != nil {
-		return err
-	}
-
-	var m map[string]interface{}
-	if err := hcl.DecodeObject(&m, listVal); err != nil {
-		return err
-	}
-
-	vaultConfig := config.DefaultVaultConfig()
-	dec, err := mapstructure.NewDecoder(&mapstructure.DecoderConfig{
-		DecodeHook:       mapstructure.StringToTimeDurationHookFunc(),
-		WeaklyTypedInput: true,
-		Result:           &vaultConfig,
-	})
-	if err != nil {
-		return err
-	}
-	if err := dec.Decode(m); err != nil {
-		return err
-	}
-
-	*result = vaultConfig
-	return nil
-}
-
-func parseSentinel(result **config.SentinelConfig, list *ast.ObjectList) error {
-	list = list.Elem()
-	if len(list.Items) > 1 {
-		return fmt.Errorf("only one 'sentinel' block allowed")
-	}
-
-	// Get our sentinel object
-	obj := list.Items[0]
-
-	// Value should be an object
-	var listVal *ast.ObjectList
-	if ot, ok := obj.Val.(*ast.ObjectType); ok {
-		listVal = ot.List
-	} else {
-		return fmt.Errorf("sentinel value: should be an object")
-	}
-
-	// Check for invalid keys
-	valid := []string{
-		"import",
-	}
-	if err := helper.CheckHCLKeys(listVal, valid); err != nil {
-		return err
-	}
-
-	var config config.SentinelConfig
-	if err := hcl.DecodeObject(&config, listVal); err != nil {
-		return err
-	}
-
-	*result = &config
-	return nil
-}
-
-func parseAutopilot(result **config.AutopilotConfig, list *ast.ObjectList) error {
-	list = list.Elem()
-	if len(list.Items) > 1 {
-		return fmt.Errorf("only one 'autopilot' block allowed")
-	}
-
-	// Get our Autopilot object
-	listVal := list.Items[0].Val
-
-	// Check for invalid keys
-	valid := []string{
-		"cleanup_dead_servers",
-		"server_stabilization_time",
-		"last_contact_threshold",
-		"max_trailing_logs",
-		"enable_redundancy_zones",
-		"disable_upgrade_migration",
-		"enable_custom_upgrades",
-	}
-
-	if err := helper.CheckHCLKeys(listVal, valid); err != nil {
-		return err
-	}
-
-	var m map[string]interface{}
-	if err := hcl.DecodeObject(&m, listVal); err != nil {
-		return err
-	}
-
-	autopilotConfig := config.DefaultAutopilotConfig()
-	dec, err := mapstructure.NewDecoder(&mapstructure.DecoderConfig{
-		DecodeHook:       mapstructure.StringToTimeDurationHookFunc(),
-		WeaklyTypedInput: true,
-		Result:           &autopilotConfig,
-	})
-	if err != nil {
-		return err
-	}
-	if err := dec.Decode(m); err != nil {
-		return err
-	}
-
-	*result = autopilotConfig
-	return nil
-}
-
-func parsePlugins(result *[]*config.PluginConfig, list *ast.ObjectList) error {
-	listLen := len(list.Items)
-	plugins := make([]*config.PluginConfig, listLen)
-
-	// Check for invalid keys
-	valid := []string{
-		"args",
-		"config",
-	}
-
-	for i := 0; i < listLen; i++ {
-		// Get the current plugin object
-		listVal := list.Items[i]
-
-		if err := helper.CheckHCLKeys(listVal.Val, valid); err != nil {
-			return fmt.Errorf("invalid keys in plugin config %d: %v", i+1, err)
-		}
-
-		// Ensure there is a key
-		if len(listVal.Keys) != 1 {
-			return fmt.Errorf("plugin config %d doesn't incude a name key", i+1)
-		}
-
-		var plugin config.PluginConfig
-		if err := hcl.DecodeObject(&plugin, listVal); err != nil {
-			return fmt.Errorf("error decoding plugin config %d: %v", i+1, err)
-		}
-
-		plugins[i] = &plugin
-	}
-
-	*result = plugins
-	return nil
-=======
->>>>>>> 315beb6d
 }