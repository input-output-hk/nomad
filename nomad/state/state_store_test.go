--- conflicted
+++ resolved
@@ -477,7 +477,6 @@
 	}
 }
 
-<<<<<<< HEAD
 func TestStateStore_JobsByIDPrefix(t *testing.T) {
 	state := testStateStore(t)
 	job := mock.Job()
@@ -511,7 +510,43 @@
 	}
 
 	iter, err = state.JobsByIDPrefix("re")
-=======
+	if err != nil {
+		t.Fatalf("err: %v", err)
+	}
+
+	jobs = gatherJobs(iter)
+	if len(jobs) != 1 {
+		t.Fatalf("err: %v", err)
+	}
+
+	job = mock.Job()
+	job.ID = "riak"
+	err = state.UpsertJob(1001, job)
+	if err != nil {
+		t.Fatalf("err: %v", err)
+	}
+
+	iter, err = state.JobsByIDPrefix("r")
+	if err != nil {
+		t.Fatalf("err: %v", err)
+	}
+
+	jobs = gatherJobs(iter)
+	if len(jobs) != 2 {
+		t.Fatalf("err: %v", err)
+	}
+
+	iter, err = state.JobsByIDPrefix("ri")
+	if err != nil {
+		t.Fatalf("err: %v", err)
+	}
+
+	jobs = gatherJobs(iter)
+	if len(jobs) != 1 {
+		t.Fatalf("err: %v", err)
+	}
+}
+
 func TestStateStore_JobsByPeriodic(t *testing.T) {
 	state := testStateStore(t)
 	var periodic, nonPeriodic []*structs.Job
@@ -537,21 +572,6 @@
 	}
 
 	iter, err := state.JobsByPeriodic(true)
->>>>>>> 9d9f94cd
-	if err != nil {
-		t.Fatalf("err: %v", err)
-	}
-
-<<<<<<< HEAD
-	jobs = gatherJobs(iter)
-	if len(jobs) != 1 {
-		t.Fatalf("err: %v", err)
-	}
-
-	job = mock.Job()
-	job.ID = "riak"
-	err = state.UpsertJob(1001, job)
-=======
 	var outPeriodic []*structs.Job
 	for {
 		raw := iter.Next()
@@ -562,31 +582,6 @@
 	}
 
 	iter, err = state.JobsByPeriodic(false)
->>>>>>> 9d9f94cd
-	if err != nil {
-		t.Fatalf("err: %v", err)
-	}
-
-<<<<<<< HEAD
-	iter, err = state.JobsByIDPrefix("r")
-	if err != nil {
-		t.Fatalf("err: %v", err)
-	}
-
-	jobs = gatherJobs(iter)
-	if len(jobs) != 2 {
-		t.Fatalf("err: %v", err)
-	}
-
-	iter, err = state.JobsByIDPrefix("ri")
-	if err != nil {
-		t.Fatalf("err: %v", err)
-	}
-
-	jobs = gatherJobs(iter)
-	if len(jobs) != 1 {
-		t.Fatalf("err: %v", err)
-=======
 	var outNonPeriodic []*structs.Job
 	for {
 		raw := iter.Next()
@@ -607,7 +602,6 @@
 
 	if !reflect.DeepEqual(nonPeriodic, outNonPeriodic) {
 		t.Fatalf("bad: %#v %#v", nonPeriodic, outNonPeriodic)
->>>>>>> 9d9f94cd
 	}
 }
 
