package state

import (
	"fmt"
	"sync"

	memdb "github.com/hashicorp/go-memdb"
	"github.com/hashicorp/nomad/nomad/state/indexer"
	"github.com/hashicorp/nomad/nomad/structs"
)

const (
	tableIndex = "index"

	TableNamespaces            = "namespaces"
	TableServiceRegistrations  = "service_registrations"
	TableSecureVariables       = "secure_variables"
	TableSecureVariablesQuotas = "secure_variables_quota"
	TableRootKeyMeta           = "secure_variables_root_key_meta"
)

const (
<<<<<<< HEAD
	indexID            = "id"
	indexJob           = "job"
	indexNodeID        = "node_id"
	indexAllocID       = "alloc_id"
	indexServiceName   = "service_name"
	indexExpiresGlobal = "expires-global"
	indexExpiresLocal  = "expires-local"
=======
	indexID          = "id"
	indexJob         = "job"
	indexNodeID      = "node_id"
	indexAllocID     = "alloc_id"
	indexServiceName = "service_name"
	indexKeyID       = "key_id"
	indexPath        = "path"
>>>>>>> a095225b
)

var (
	schemaFactories SchemaFactories
	factoriesLock   sync.Mutex
)

// SchemaFactory is the factory method for returning a TableSchema
type SchemaFactory func() *memdb.TableSchema
type SchemaFactories []SchemaFactory

// RegisterSchemaFactories is used to register a table schema.
func RegisterSchemaFactories(factories ...SchemaFactory) {
	factoriesLock.Lock()
	defer factoriesLock.Unlock()
	schemaFactories = append(schemaFactories, factories...)
}

func GetFactories() SchemaFactories {
	return schemaFactories
}

func init() {
	// Register all schemas
	RegisterSchemaFactories([]SchemaFactory{
		indexTableSchema,
		nodeTableSchema,
		jobTableSchema,
		jobSummarySchema,
		jobVersionSchema,
		deploymentSchema,
		periodicLaunchTableSchema,
		evalTableSchema,
		allocTableSchema,
		vaultAccessorTableSchema,
		siTokenAccessorTableSchema,
		aclPolicyTableSchema,
		aclTokenTableSchema,
		oneTimeTokenTableSchema,
		autopilotConfigTableSchema,
		schedulerConfigTableSchema,
		clusterMetaTableSchema,
		csiVolumeTableSchema,
		csiPluginTableSchema,
		scalingPolicyTableSchema,
		scalingEventTableSchema,
		namespaceTableSchema,
		serviceRegistrationsTableSchema,
		secureVariablesTableSchema,
		secureVariablesQuotasTableSchema,
		secureVariablesRootKeyMetaSchema,
	}...)
}

// stateStoreSchema is used to return the schema for the state store
func stateStoreSchema() *memdb.DBSchema {
	// Create the root DB schema
	db := &memdb.DBSchema{
		Tables: make(map[string]*memdb.TableSchema),
	}

	// Add each of the tables
	for _, schemaFn := range GetFactories() {
		schema := schemaFn()
		if _, ok := db.Tables[schema.Name]; ok {
			panic(fmt.Sprintf("duplicate table name: %s", schema.Name))
		}
		db.Tables[schema.Name] = schema
	}
	return db
}

// indexTableSchema is used for tracking the most recent index used for each table.
func indexTableSchema() *memdb.TableSchema {
	return &memdb.TableSchema{
		Name: "index",
		Indexes: map[string]*memdb.IndexSchema{
			"id": {
				Name:         "id",
				AllowMissing: false,
				Unique:       true,
				Indexer: &memdb.StringFieldIndex{
					Field:     "Key",
					Lowercase: true,
				},
			},
		},
	}
}

// nodeTableSchema returns the MemDB schema for the nodes table.
// This table is used to store all the client nodes that are registered.
func nodeTableSchema() *memdb.TableSchema {
	return &memdb.TableSchema{
		Name: "nodes",
		Indexes: map[string]*memdb.IndexSchema{
			// Primary index is used for node management
			// and simple direct lookup. ID is required to be
			// unique.
			"id": {
				Name:         "id",
				AllowMissing: false,
				Unique:       true,
				Indexer: &memdb.UUIDFieldIndex{
					Field: "ID",
				},
			},
			"secret_id": {
				Name:         "secret_id",
				AllowMissing: false,
				Unique:       true,
				Indexer: &memdb.UUIDFieldIndex{
					Field: "SecretID",
				},
			},
		},
	}
}

// jobTableSchema returns the MemDB schema for the jobs table.
// This table is used to store all the jobs that have been submitted.
func jobTableSchema() *memdb.TableSchema {
	return &memdb.TableSchema{
		Name: "jobs",
		Indexes: map[string]*memdb.IndexSchema{
			// Primary index is used for job management
			// and simple direct lookup. ID is required to be
			// unique within a namespace.
			"id": {
				Name:         "id",
				AllowMissing: false,
				Unique:       true,

				// Use a compound index so the tuple of (Namespace, ID) is
				// uniquely identifying
				Indexer: &memdb.CompoundIndex{
					Indexes: []memdb.Indexer{
						&memdb.StringFieldIndex{
							Field: "Namespace",
						},

						&memdb.StringFieldIndex{
							Field: "ID",
						},
					},
				},
			},
			"type": {
				Name:         "type",
				AllowMissing: false,
				Unique:       false,
				Indexer: &memdb.StringFieldIndex{
					Field:     "Type",
					Lowercase: false,
				},
			},
			"gc": {
				Name:         "gc",
				AllowMissing: false,
				Unique:       false,
				Indexer: &memdb.ConditionalIndex{
					Conditional: jobIsGCable,
				},
			},
			"periodic": {
				Name:         "periodic",
				AllowMissing: false,
				Unique:       false,
				Indexer: &memdb.ConditionalIndex{
					Conditional: jobIsPeriodic,
				},
			},
		},
	}
}

// jobSummarySchema returns the memdb schema for the job summary table
func jobSummarySchema() *memdb.TableSchema {
	return &memdb.TableSchema{
		Name: "job_summary",
		Indexes: map[string]*memdb.IndexSchema{
			"id": {
				Name:         "id",
				AllowMissing: false,
				Unique:       true,

				// Use a compound index so the tuple of (Namespace, JobID) is
				// uniquely identifying
				Indexer: &memdb.CompoundIndex{
					Indexes: []memdb.Indexer{
						&memdb.StringFieldIndex{
							Field: "Namespace",
						},

						&memdb.StringFieldIndex{
							Field: "JobID",
						},
					},
				},
			},
		},
	}
}

// jobVersionSchema returns the memdb schema for the job version table which
// keeps a historical view of job versions.
func jobVersionSchema() *memdb.TableSchema {
	return &memdb.TableSchema{
		Name: "job_version",
		Indexes: map[string]*memdb.IndexSchema{
			"id": {
				Name:         "id",
				AllowMissing: false,
				Unique:       true,

				// Use a compound index so the tuple of (Namespace, ID, Version) is
				// uniquely identifying
				Indexer: &memdb.CompoundIndex{
					Indexes: []memdb.Indexer{
						&memdb.StringFieldIndex{
							Field: "Namespace",
						},

						&memdb.StringFieldIndex{
							Field:     "ID",
							Lowercase: true,
						},

						&memdb.UintFieldIndex{
							Field: "Version",
						},
					},
				},
			},
		},
	}
}

// jobIsGCable satisfies the ConditionalIndexFunc interface and creates an index
// on whether a job is eligible for garbage collection.
func jobIsGCable(obj interface{}) (bool, error) {
	j, ok := obj.(*structs.Job)
	if !ok {
		return false, fmt.Errorf("Unexpected type: %v", obj)
	}

	// If the job is periodic or parameterized it is only garbage collectable if
	// it is stopped.
	periodic := j.Periodic != nil && j.Periodic.Enabled
	parameterized := j.IsParameterized()
	if periodic || parameterized {
		return j.Stop, nil
	}

	// If the job isn't dead it isn't eligible
	if j.Status != structs.JobStatusDead {
		return false, nil
	}

	// Any job that is stopped is eligible for garbage collection
	if j.Stop {
		return true, nil
	}

	switch j.Type {
	// Otherwise, batch and sysbatch jobs are eligible because they complete on
	// their own without a user stopping them.
	case structs.JobTypeBatch, structs.JobTypeSysBatch:
		return true, nil

	default:
		// other job types may not be GC until stopped
		return false, nil
	}
}

// jobIsPeriodic satisfies the ConditionalIndexFunc interface and creates an index
// on whether a job is periodic.
func jobIsPeriodic(obj interface{}) (bool, error) {
	j, ok := obj.(*structs.Job)
	if !ok {
		return false, fmt.Errorf("Unexpected type: %v", obj)
	}

	if j.Periodic != nil && j.Periodic.Enabled {
		return true, nil
	}

	return false, nil
}

// deploymentSchema returns the MemDB schema tracking a job's deployments
func deploymentSchema() *memdb.TableSchema {
	return &memdb.TableSchema{
		Name: "deployment",
		Indexes: map[string]*memdb.IndexSchema{
			// id index is used for direct lookup of an deployment by ID.
			"id": {
				Name:         "id",
				AllowMissing: false,
				Unique:       true,
				Indexer: &memdb.UUIDFieldIndex{
					Field: "ID",
				},
			},

			// create index is used for listing deploy, ordering them by
			// creation chronology. (Use a reverse iterator for newest first).
			//
			// There may be more than one deployment per CreateIndex.
			"create": {
				Name:         "create",
				AllowMissing: false,
				Unique:       true,
				Indexer: &memdb.CompoundIndex{
					Indexes: []memdb.Indexer{
						&memdb.UintFieldIndex{
							Field: "CreateIndex",
						},
						&memdb.StringFieldIndex{
							Field: "ID",
						},
					},
				},
			},

			// namespace is used to lookup evaluations by namespace.
			"namespace": {
				Name:         "namespace",
				AllowMissing: false,
				Unique:       false,
				Indexer: &memdb.StringFieldIndex{
					Field: "Namespace",
				},
			},

			// namespace_create index is used to lookup deployments by namespace
			// in their original chronological order based on CreateIndex.
			//
			// Use a prefix iterator (namespace_create_prefix) to iterate deployments
			// of a Namespace in order of CreateIndex.
			//
			// There may be more than one deployment per CreateIndex.
			"namespace_create": {
				Name:         "namespace_create",
				AllowMissing: false,
				Unique:       true,
				Indexer: &memdb.CompoundIndex{
					AllowMissing: false,
					Indexes: []memdb.Indexer{
						&memdb.StringFieldIndex{
							Field: "Namespace",
						},
						&memdb.UintFieldIndex{
							Field: "CreateIndex",
						},
						&memdb.StringFieldIndex{
							Field: "ID",
						},
					},
				},
			},

			// job index is used to lookup deployments by job
			"job": {
				Name:         "job",
				AllowMissing: false,
				Unique:       false,

				// Use a compound index so the tuple of (Namespace, JobID) is
				// uniquely identifying
				Indexer: &memdb.CompoundIndex{
					Indexes: []memdb.Indexer{
						&memdb.StringFieldIndex{
							Field: "Namespace",
						},

						&memdb.StringFieldIndex{
							Field: "JobID",
						},
					},
				},
			},
		},
	}
}

// periodicLaunchTableSchema returns the MemDB schema tracking the most recent
// launch time for a periodic job.
func periodicLaunchTableSchema() *memdb.TableSchema {
	return &memdb.TableSchema{
		Name: "periodic_launch",
		Indexes: map[string]*memdb.IndexSchema{
			// Primary index is used for job management
			// and simple direct lookup. ID is required to be
			// unique.
			"id": {
				Name:         "id",
				AllowMissing: false,
				Unique:       true,

				// Use a compound index so the tuple of (Namespace, JobID) is
				// uniquely identifying
				Indexer: &memdb.CompoundIndex{
					Indexes: []memdb.Indexer{
						&memdb.StringFieldIndex{
							Field: "Namespace",
						},

						&memdb.StringFieldIndex{
							Field: "ID",
						},
					},
				},
			},
		},
	}
}

// evalTableSchema returns the MemDB schema for the eval table.
// This table is used to store all the evaluations that are pending
// or recently completed.
func evalTableSchema() *memdb.TableSchema {
	return &memdb.TableSchema{
		Name: "evals",
		Indexes: map[string]*memdb.IndexSchema{
			// id index is used for direct lookup of an evaluation by ID.
			"id": {
				Name:         "id",
				AllowMissing: false,
				Unique:       true,
				Indexer: &memdb.UUIDFieldIndex{
					Field: "ID",
				},
			},

			// create index is used for listing evaluations, ordering them by
			// creation chronology. (Use a reverse iterator for newest first).
			"create": {
				Name:         "create",
				AllowMissing: false,
				Unique:       true,
				Indexer: &memdb.CompoundIndex{
					Indexes: []memdb.Indexer{
						&memdb.UintFieldIndex{
							Field: "CreateIndex",
						},
						&memdb.StringFieldIndex{
							Field: "ID",
						},
					},
				},
			},

			// job index is used to lookup evaluations by job ID.
			"job": {
				Name:         "job",
				AllowMissing: false,
				Unique:       false,
				Indexer: &memdb.CompoundIndex{
					Indexes: []memdb.Indexer{
						&memdb.StringFieldIndex{
							Field: "Namespace",
						},

						&memdb.StringFieldIndex{
							Field:     "JobID",
							Lowercase: true,
						},

						&memdb.StringFieldIndex{
							Field:     "Status",
							Lowercase: true,
						},
					},
				},
			},

			// namespace is used to lookup evaluations by namespace.
			"namespace": {
				Name:         "namespace",
				AllowMissing: false,
				Unique:       false,
				Indexer: &memdb.StringFieldIndex{
					Field: "Namespace",
				},
			},

			// namespace_create index is used to lookup evaluations by namespace
			// in their original chronological order based on CreateIndex.
			//
			// Use a prefix iterator (namespace_prefix) on a Namespace to iterate
			// those evaluations in order of CreateIndex.
			"namespace_create": {
				Name:         "namespace_create",
				AllowMissing: false,
				Unique:       true,
				Indexer: &memdb.CompoundIndex{
					AllowMissing: false,
					Indexes: []memdb.Indexer{
						&memdb.StringFieldIndex{
							Field: "Namespace",
						},
						&memdb.UintFieldIndex{
							Field: "CreateIndex",
						},
						&memdb.StringFieldIndex{
							Field: "ID",
						},
					},
				},
			},
		},
	}
}

// allocTableSchema returns the MemDB schema for the allocation table.
// This table is used to store all the task allocations between task groups
// and nodes.
func allocTableSchema() *memdb.TableSchema {
	return &memdb.TableSchema{
		Name: "allocs",
		Indexes: map[string]*memdb.IndexSchema{
			// id index is used for direct lookup of allocation by ID.
			"id": {
				Name:         "id",
				AllowMissing: false,
				Unique:       true,
				Indexer: &memdb.UUIDFieldIndex{
					Field: "ID",
				},
			},

			// create index is used for listing allocations, ordering them by
			// creation chronology. (Use a reverse iterator for newest first).
			"create": {
				Name:         "create",
				AllowMissing: false,
				Unique:       true,
				Indexer: &memdb.CompoundIndex{
					Indexes: []memdb.Indexer{
						&memdb.UintFieldIndex{
							Field: "CreateIndex",
						},
						&memdb.StringFieldIndex{
							Field: "ID",
						},
					},
				},
			},

			// namespace is used to lookup evaluations by namespace.
			// todo(shoenig): i think we can deprecate this and other like it
			"namespace": {
				Name:         "namespace",
				AllowMissing: false,
				Unique:       false,
				Indexer: &memdb.StringFieldIndex{
					Field: "Namespace",
				},
			},

			// namespace_create index is used to lookup evaluations by namespace
			// in their original chronological order based on CreateIndex.
			//
			// Use a prefix iterator (namespace_prefix) on a Namespace to iterate
			// those evaluations in order of CreateIndex.
			"namespace_create": {
				Name:         "namespace_create",
				AllowMissing: false,
				Unique:       true,
				Indexer: &memdb.CompoundIndex{
					AllowMissing: false,
					Indexes: []memdb.Indexer{
						&memdb.StringFieldIndex{
							Field: "Namespace",
						},
						&memdb.UintFieldIndex{
							Field: "CreateIndex",
						},
						&memdb.StringFieldIndex{
							Field: "ID",
						},
					},
				},
			},

			// Node index is used to lookup allocations by node
			"node": {
				Name:         "node",
				AllowMissing: true, // Missing is allow for failed allocations
				Unique:       false,
				Indexer: &memdb.CompoundIndex{
					Indexes: []memdb.Indexer{
						&memdb.StringFieldIndex{
							Field:     "NodeID",
							Lowercase: true,
						},

						// Conditional indexer on if allocation is terminal
						&memdb.ConditionalIndex{
							Conditional: func(obj interface{}) (bool, error) {
								// Cast to allocation
								alloc, ok := obj.(*structs.Allocation)
								if !ok {
									return false, fmt.Errorf("wrong type, got %t should be Allocation", obj)
								}

								// Check if the allocation is terminal
								return alloc.TerminalStatus(), nil
							},
						},
					},
				},
			},

			// Job index is used to lookup allocations by job
			"job": {
				Name:         "job",
				AllowMissing: false,
				Unique:       false,

				Indexer: &memdb.CompoundIndex{
					Indexes: []memdb.Indexer{
						&memdb.StringFieldIndex{
							Field: "Namespace",
						},

						&memdb.StringFieldIndex{
							Field: "JobID",
						},
					},
				},
			},

			// Eval index is used to lookup allocations by eval
			"eval": {
				Name:         "eval",
				AllowMissing: false,
				Unique:       false,
				Indexer: &memdb.UUIDFieldIndex{
					Field: "EvalID",
				},
			},

			// Deployment index is used to lookup allocations by deployment
			"deployment": {
				Name:         "deployment",
				AllowMissing: true,
				Unique:       false,
				Indexer: &memdb.UUIDFieldIndex{
					Field: "DeploymentID",
				},
			},
		},
	}
}

// vaultAccessorTableSchema returns the MemDB schema for the Vault Accessor
// Table. This table tracks Vault accessors for tokens created on behalf of
// allocations required Vault tokens.
func vaultAccessorTableSchema() *memdb.TableSchema {
	return &memdb.TableSchema{
		Name: "vault_accessors",
		Indexes: map[string]*memdb.IndexSchema{
			// The primary index is the accessor id
			"id": {
				Name:         "id",
				AllowMissing: false,
				Unique:       true,
				Indexer: &memdb.StringFieldIndex{
					Field: "Accessor",
				},
			},

			"alloc_id": {
				Name:         "alloc_id",
				AllowMissing: false,
				Unique:       false,
				Indexer: &memdb.StringFieldIndex{
					Field: "AllocID",
				},
			},

			"node_id": {
				Name:         "node_id",
				AllowMissing: false,
				Unique:       false,
				Indexer: &memdb.StringFieldIndex{
					Field: "NodeID",
				},
			},
		},
	}
}

// siTokenAccessorTableSchema returns the MemDB schema for the Service Identity
// token accessor table. This table tracks accessors for tokens created on behalf
// of allocations with Consul connect enabled tasks that need SI tokens.
func siTokenAccessorTableSchema() *memdb.TableSchema {
	return &memdb.TableSchema{
		Name: siTokenAccessorTable,
		Indexes: map[string]*memdb.IndexSchema{
			// The primary index is the accessor id
			"id": {
				Name:         "id",
				AllowMissing: false,
				Unique:       true,
				Indexer: &memdb.StringFieldIndex{
					Field: "AccessorID",
				},
			},

			"alloc_id": {
				Name:         "alloc_id",
				AllowMissing: false,
				Unique:       false,
				Indexer: &memdb.StringFieldIndex{
					Field: "AllocID",
				},
			},

			"node_id": {
				Name:         "node_id",
				AllowMissing: false,
				Unique:       false,
				Indexer: &memdb.StringFieldIndex{
					Field: "NodeID",
				},
			},
		},
	}
}

// aclPolicyTableSchema returns the MemDB schema for the policy table.
// This table is used to store the policies which are referenced by tokens
func aclPolicyTableSchema() *memdb.TableSchema {
	return &memdb.TableSchema{
		Name: "acl_policy",
		Indexes: map[string]*memdb.IndexSchema{
			"id": {
				Name:         "id",
				AllowMissing: false,
				Unique:       true,
				Indexer: &memdb.StringFieldIndex{
					Field: "Name",
				},
			},
		},
	}
}

// aclTokenTableSchema returns the MemDB schema for the tokens table.
// This table is used to store the bearer tokens which are used to authenticate
func aclTokenTableSchema() *memdb.TableSchema {
	return &memdb.TableSchema{
		Name: "acl_token",
		Indexes: map[string]*memdb.IndexSchema{
			"id": {
				Name:         "id",
				AllowMissing: false,
				Unique:       true,
				Indexer: &memdb.UUIDFieldIndex{
					Field: "AccessorID",
				},
			},
			"create": {
				Name:         "create",
				AllowMissing: false,
				Unique:       true,
				Indexer: &memdb.CompoundIndex{
					Indexes: []memdb.Indexer{
						&memdb.UintFieldIndex{
							Field: "CreateIndex",
						},
						&memdb.StringFieldIndex{
							Field: "AccessorID",
						},
					},
				},
			},
			"secret": {
				Name:         "secret",
				AllowMissing: false,
				Unique:       true,
				Indexer: &memdb.UUIDFieldIndex{
					Field: "SecretID",
				},
			},
			"global": {
				Name:         "global",
				AllowMissing: false,
				Unique:       false,
				Indexer: &memdb.FieldSetIndex{
					Field: "Global",
				},
			},
			indexExpiresGlobal: {
				Name:         indexExpiresGlobal,
				AllowMissing: true,
				Unique:       false,
				Indexer: indexer.SingleIndexer{
					ReadIndex:  indexer.ReadIndex(indexer.IndexFromTimeQuery),
					WriteIndex: indexer.WriteIndex(indexExpiresGlobalFromACLToken),
				},
			},
			indexExpiresLocal: {
				Name:         indexExpiresLocal,
				AllowMissing: true,
				Unique:       false,
				Indexer: indexer.SingleIndexer{
					ReadIndex:  indexer.ReadIndex(indexer.IndexFromTimeQuery),
					WriteIndex: indexer.WriteIndex(indexExpiresLocalFromACLToken),
				},
			},
		},
	}
}

func indexExpiresLocalFromACLToken(raw interface{}) ([]byte, error) {
	return indexExpiresFromACLToken(raw, false)
}

func indexExpiresGlobalFromACLToken(raw interface{}) ([]byte, error) {
	return indexExpiresFromACLToken(raw, true)
}

// indexExpiresFromACLToken implements the indexer.WriteIndex interface and
// allows us to use an ACL tokens ExpirationTime as an index, if it is a
// non-default value. This allows for efficient lookups when trying to deal
// with removal of expired tokens from state.
func indexExpiresFromACLToken(raw interface{}, global bool) ([]byte, error) {
	p, ok := raw.(*structs.ACLToken)
	if !ok {
		return nil, fmt.Errorf("unexpected type %T for structs.ACLToken index", raw)
	}
	if p.Global != global {
		return nil, indexer.ErrMissingValueForIndex
	}
	if !p.HasExpirationTime() {
		return nil, indexer.ErrMissingValueForIndex
	}
	if p.ExpirationTime.Unix() < 0 {
		return nil, fmt.Errorf("token expiration time cannot be before the unix epoch: %s", p.ExpirationTime)
	}

	var b indexer.IndexBuilder
	b.Time(*p.ExpirationTime)
	return b.Bytes(), nil
}

// oneTimeTokenTableSchema returns the MemDB schema for the tokens table.
// This table is used to store one-time tokens for ACL tokens
func oneTimeTokenTableSchema() *memdb.TableSchema {
	return &memdb.TableSchema{
		Name: "one_time_token",
		Indexes: map[string]*memdb.IndexSchema{
			"secret": {
				Name:         "secret",
				AllowMissing: false,
				Unique:       true,
				Indexer: &memdb.UUIDFieldIndex{
					Field: "OneTimeSecretID",
				},
			},
			"id": {
				Name:         "id",
				AllowMissing: false,
				Unique:       true,
				Indexer: &memdb.UUIDFieldIndex{
					Field: "AccessorID",
				},
			},
		},
	}
}

// singletonRecord can be used to describe tables which should contain only 1 entry.
// Example uses include storing node config or cluster metadata blobs.
var singletonRecord = &memdb.ConditionalIndex{
	Conditional: func(interface{}) (bool, error) { return true, nil },
}

// schedulerConfigTableSchema returns the MemDB schema for the scheduler config table.
// This table is used to store configuration options for the scheduler
func schedulerConfigTableSchema() *memdb.TableSchema {
	return &memdb.TableSchema{
		Name: "scheduler_config",
		Indexes: map[string]*memdb.IndexSchema{
			"id": {
				Name:         "id",
				AllowMissing: true,
				Unique:       true,
				Indexer:      singletonRecord, // we store only 1 scheduler config
			},
		},
	}
}

// clusterMetaTableSchema returns the MemDB schema for the scheduler config table.
func clusterMetaTableSchema() *memdb.TableSchema {
	return &memdb.TableSchema{
		Name: "cluster_meta",
		Indexes: map[string]*memdb.IndexSchema{
			"id": {
				Name:         "id",
				AllowMissing: false,
				Unique:       true,
				Indexer:      singletonRecord, // we store only 1 cluster metadata
			},
		},
	}
}

// CSIVolumes are identified by id globally, and searchable by driver
func csiVolumeTableSchema() *memdb.TableSchema {
	return &memdb.TableSchema{
		Name: "csi_volumes",
		Indexes: map[string]*memdb.IndexSchema{
			"id": {
				Name:         "id",
				AllowMissing: false,
				Unique:       true,
				Indexer: &memdb.CompoundIndex{
					Indexes: []memdb.Indexer{
						&memdb.StringFieldIndex{
							Field: "Namespace",
						},
						&memdb.StringFieldIndex{
							Field: "ID",
						},
					},
				},
			},
			"plugin_id": {
				Name:         "plugin_id",
				AllowMissing: false,
				Unique:       false,
				Indexer: &memdb.StringFieldIndex{
					Field: "PluginID",
				},
			},
		},
	}
}

// CSIPlugins are identified by id globally, and searchable by driver
func csiPluginTableSchema() *memdb.TableSchema {
	return &memdb.TableSchema{
		Name: "csi_plugins",
		Indexes: map[string]*memdb.IndexSchema{
			"id": {
				Name:         "id",
				AllowMissing: false,
				Unique:       true,
				Indexer: &memdb.StringFieldIndex{
					Field: "ID",
				},
			},
		},
	}
}

// StringFieldIndex is used to extract a field from an object
// using reflection and builds an index on that field.
type ScalingPolicyTargetFieldIndex struct {
	Field string

	// AllowMissing controls if the field should be ignored if the field is
	// not provided.
	AllowMissing bool
}

// FromObject is used to extract an index value from an
// object or to indicate that the index value is missing.
func (s *ScalingPolicyTargetFieldIndex) FromObject(obj interface{}) (bool, []byte, error) {
	policy, ok := obj.(*structs.ScalingPolicy)
	if !ok {
		return false, nil, fmt.Errorf("object %#v is not a ScalingPolicy", obj)
	}

	if policy.Target == nil {
		return false, nil, nil
	}

	val, ok := policy.Target[s.Field]
	if !ok && !s.AllowMissing {
		return false, nil, nil
	}

	// Add the null character as a terminator
	val += "\x00"
	return true, []byte(val), nil
}

// FromArgs is used to build an exact index lookup based on arguments
func (s *ScalingPolicyTargetFieldIndex) FromArgs(args ...interface{}) ([]byte, error) {
	if len(args) != 1 {
		return nil, fmt.Errorf("must provide only a single argument")
	}
	arg, ok := args[0].(string)
	if !ok {
		return nil, fmt.Errorf("argument must be a string: %#v", args[0])
	}
	// Add the null character as a terminator
	arg += "\x00"
	return []byte(arg), nil
}

// PrefixFromArgs returns a prefix that should be used for scanning based on the arguments
func (s *ScalingPolicyTargetFieldIndex) PrefixFromArgs(args ...interface{}) ([]byte, error) {
	val, err := s.FromArgs(args...)
	if err != nil {
		return nil, err
	}

	// Strip the null terminator, the rest is a prefix
	n := len(val)
	if n > 0 {
		return val[:n-1], nil
	}
	return val, nil
}

// scalingPolicyTableSchema returns the MemDB schema for the policy table.
func scalingPolicyTableSchema() *memdb.TableSchema {
	return &memdb.TableSchema{
		Name: "scaling_policy",
		Indexes: map[string]*memdb.IndexSchema{
			// Primary index is used for simple direct lookup.
			"id": {
				Name:         "id",
				AllowMissing: false,
				Unique:       true,

				// UUID is uniquely identifying
				Indexer: &memdb.StringFieldIndex{
					Field: "ID",
				},
			},
			// Target index is used for listing by namespace or job, or looking up a specific target.
			// A given task group can have only a single scaling policies, so this is guaranteed to be unique.
			"target": {
				Name:   "target",
				Unique: false,

				// Use a compound index so the tuple of (Namespace, Job, Group, Task) is
				// used when looking for a policy
				Indexer: &memdb.CompoundIndex{
					Indexes: []memdb.Indexer{
						&ScalingPolicyTargetFieldIndex{
							Field:        "Namespace",
							AllowMissing: true,
						},

						&ScalingPolicyTargetFieldIndex{
							Field:        "Job",
							AllowMissing: true,
						},

						&ScalingPolicyTargetFieldIndex{
							Field:        "Group",
							AllowMissing: true,
						},

						&ScalingPolicyTargetFieldIndex{
							Field:        "Task",
							AllowMissing: true,
						},
					},
				},
			},
			// Type index is used for listing by policy type
			"type": {
				Name:         "type",
				AllowMissing: false,
				Unique:       false,
				Indexer: &memdb.StringFieldIndex{
					Field: "Type",
				},
			},
			// Used to filter by enabled
			"enabled": {
				Name:         "enabled",
				AllowMissing: false,
				Unique:       false,
				Indexer: &memdb.FieldSetIndex{
					Field: "Enabled",
				},
			},
		},
	}
}

// scalingEventTableSchema returns the memdb schema for job scaling events
func scalingEventTableSchema() *memdb.TableSchema {
	return &memdb.TableSchema{
		Name: "scaling_event",
		Indexes: map[string]*memdb.IndexSchema{
			"id": {
				Name:         "id",
				AllowMissing: false,
				Unique:       true,

				// Use a compound index so the tuple of (Namespace, JobID) is
				// uniquely identifying
				Indexer: &memdb.CompoundIndex{
					Indexes: []memdb.Indexer{
						&memdb.StringFieldIndex{
							Field: "Namespace",
						},

						&memdb.StringFieldIndex{
							Field: "JobID",
						},
					},
				},
			},

			// TODO: need to figure out whether we want to index these or the jobs or ...
			// "error": {
			// 	Name:         "error",
			// 	AllowMissing: false,
			// 	Unique:       false,
			// 	Indexer: &memdb.FieldSetIndex{
			// 		Field: "Error",
			// 	},
			// },
		},
	}
}

// namespaceTableSchema returns the MemDB schema for the namespace table.
func namespaceTableSchema() *memdb.TableSchema {
	return &memdb.TableSchema{
		Name: TableNamespaces,
		Indexes: map[string]*memdb.IndexSchema{
			"id": {
				Name:         "id",
				AllowMissing: false,
				Unique:       true,
				Indexer: &memdb.StringFieldIndex{
					Field: "Name",
				},
			},
			"quota": {
				Name:         "quota",
				AllowMissing: true,
				Unique:       false,
				Indexer: &memdb.StringFieldIndex{
					Field: "Quota",
				},
			},
		},
	}
}

// serviceRegistrationsTableSchema returns the MemDB schema for Nomad native
// service registrations.
func serviceRegistrationsTableSchema() *memdb.TableSchema {
	return &memdb.TableSchema{
		Name: TableServiceRegistrations,
		Indexes: map[string]*memdb.IndexSchema{
			// The serviceID in combination with namespace forms a unique
			// identifier for a service registration. This is used to look up
			// and delete services in individual isolation.
			indexID: {
				Name:         indexID,
				AllowMissing: false,
				Unique:       true,
				Indexer: &memdb.CompoundIndex{
					Indexes: []memdb.Indexer{
						&memdb.StringFieldIndex{
							Field: "Namespace",
						},
						&memdb.StringFieldIndex{
							Field: "ID",
						},
					},
				},
			},
			indexServiceName: {
				Name:         indexServiceName,
				AllowMissing: false,
				Unique:       false,
				Indexer: &memdb.CompoundIndex{
					Indexes: []memdb.Indexer{
						&memdb.StringFieldIndex{
							Field: "Namespace",
						},
						&memdb.StringFieldIndex{
							Field: "ServiceName",
						},
					},
				},
			},
			indexJob: {
				Name:         indexJob,
				AllowMissing: false,
				Unique:       false,
				Indexer: &memdb.CompoundIndex{
					Indexes: []memdb.Indexer{
						&memdb.StringFieldIndex{
							Field: "Namespace",
						},
						&memdb.StringFieldIndex{
							Field: "JobID",
						},
					},
				},
			},
			// The nodeID index allows lookups and deletions to be performed
			// for an entire node. This is primarily used when a node becomes
			// lost.
			indexNodeID: {
				Name:         indexNodeID,
				AllowMissing: false,
				Unique:       false,
				Indexer: &memdb.StringFieldIndex{
					Field: "NodeID",
				},
			},
			indexAllocID: {
				Name:         indexAllocID,
				AllowMissing: false,
				Unique:       false,
				Indexer: &memdb.StringFieldIndex{
					Field: "AllocID",
				},
			},
		},
	}
}

// secureVariablesTableSchema returns the MemDB schema for Nomad
// secure variables.
func secureVariablesTableSchema() *memdb.TableSchema {
	return &memdb.TableSchema{
		Name: TableSecureVariables,
		Indexes: map[string]*memdb.IndexSchema{
			indexID: {
				Name:         indexID,
				AllowMissing: false,
				Unique:       true,
				Indexer: &memdb.CompoundIndex{
					Indexes: []memdb.Indexer{
						&memdb.StringFieldIndex{
							Field: "Namespace",
						},
						&memdb.StringFieldIndex{
							Field: "Path",
						},
					},
				},
			},
			indexKeyID: {
				Name:         indexKeyID,
				AllowMissing: false,
				Indexer:      &secureVariableKeyIDFieldIndexer{},
			},
			indexPath: {
				Name:         indexPath,
				AllowMissing: false,
				Unique:       false,
				Indexer: &memdb.StringFieldIndex{
					Field: "Path",
				},
			},
		},
	}
}

type secureVariableKeyIDFieldIndexer struct{}

// FromArgs implements go-memdb/Indexer and is used to build an exact
// index lookup based on arguments
func (s *secureVariableKeyIDFieldIndexer) FromArgs(args ...interface{}) ([]byte, error) {
	if len(args) != 1 {
		return nil, fmt.Errorf("must provide only a single argument")
	}
	arg, ok := args[0].(string)
	if !ok {
		return nil, fmt.Errorf("argument must be a string: %#v", args[0])
	}
	// Add the null character as a terminator
	arg += "\x00"
	return []byte(arg), nil
}

// PrefixFromArgs implements go-memdb/PrefixIndexer and returns a
// prefix that should be used for scanning based on the arguments
func (s *secureVariableKeyIDFieldIndexer) PrefixFromArgs(args ...interface{}) ([]byte, error) {
	val, err := s.FromArgs(args...)
	if err != nil {
		return nil, err
	}

	// Strip the null terminator, the rest is a prefix
	n := len(val)
	if n > 0 {
		return val[:n-1], nil
	}
	return val, nil
}

// FromObject implements go-memdb/SingleIndexer and is used to extract
// an index value from an object or to indicate that the index value
// is missing.
func (s *secureVariableKeyIDFieldIndexer) FromObject(obj interface{}) (bool, []byte, error) {
	variable, ok := obj.(*structs.SecureVariableEncrypted)
	if !ok {
		return false, nil, fmt.Errorf("object %#v is not a SecureVariable", obj)
	}

	keyID := variable.KeyID
	if keyID == "" {
		return false, nil, nil
	}

	// Add the null character as a terminator
	keyID += "\x00"
	return true, []byte(keyID), nil
}

// secureVariablesQuotasTableSchema returns the MemDB schema for Nomad
// secure variables quotas tracking
func secureVariablesQuotasTableSchema() *memdb.TableSchema {
	return &memdb.TableSchema{
		Name: TableSecureVariablesQuotas,
		Indexes: map[string]*memdb.IndexSchema{
			indexID: {
				Name:         indexID,
				AllowMissing: false,
				Unique:       true,
				Indexer: &memdb.StringFieldIndex{
					Field:     "Namespace",
					Lowercase: true,
				},
			},
		},
	}
}

// secureVariablesRootKeyMetaSchema returns the MemDB schema for Nomad
// secure variables root keys
func secureVariablesRootKeyMetaSchema() *memdb.TableSchema {
	return &memdb.TableSchema{
		Name: TableRootKeyMeta,
		Indexes: map[string]*memdb.IndexSchema{
			indexID: {
				Name:         indexID,
				AllowMissing: false,
				Unique:       true,
				Indexer: &memdb.StringFieldIndex{
					Field:     "KeyID",
					Lowercase: true,
				},
			},
		},
	}
}<|MERGE_RESOLUTION|>--- conflicted
+++ resolved
@@ -20,7 +20,6 @@
 )
 
 const (
-<<<<<<< HEAD
 	indexID            = "id"
 	indexJob           = "job"
 	indexNodeID        = "node_id"
@@ -28,15 +27,8 @@
 	indexServiceName   = "service_name"
 	indexExpiresGlobal = "expires-global"
 	indexExpiresLocal  = "expires-local"
-=======
-	indexID          = "id"
-	indexJob         = "job"
-	indexNodeID      = "node_id"
-	indexAllocID     = "alloc_id"
-	indexServiceName = "service_name"
-	indexKeyID       = "key_id"
-	indexPath        = "path"
->>>>>>> a095225b
+	indexKeyID         = "key_id"
+	indexPath          = "path"
 )
 
 var (
